[package]
name = "willow-example"
version = "0.1.0"
authors = ["SOFe <sofe2038@gmail.com>"]
edition = "2018"

[lib]
crate-type = ["cdylib", "rlib"]

[dependencies]
field-offset = "0.3.4"
<<<<<<< HEAD
nalgebra = "0.26.2"
wasm-bindgen = "0.2.74"

[dependencies.web-sys]
version = "0.3.51"
features = [
	"Window",
	"Document",
]
=======
nalgebra = "0.27.0"
>>>>>>> 08bbe827

[dependencies.willow]
path = ".."<|MERGE_RESOLUTION|>--- conflicted
+++ resolved
@@ -9,8 +9,7 @@
 
 [dependencies]
 field-offset = "0.3.4"
-<<<<<<< HEAD
-nalgebra = "0.26.2"
+nalgebra = "0.27.0"
 wasm-bindgen = "0.2.74"
 
 [dependencies.web-sys]
@@ -19,9 +18,6 @@
 	"Window",
 	"Document",
 ]
-=======
-nalgebra = "0.27.0"
->>>>>>> 08bbe827
 
 [dependencies.willow]
 path = ".."